--- conflicted
+++ resolved
@@ -158,8 +158,6 @@
         print(f"- MCP server info: http://localhost:{port}/info")
         print(f"- Tools list: http://localhost:{port}/tools")
         print(f"- MCP protocol: http://localhost:{port}/mcp")
-<<<<<<< HEAD
-=======
 
         # Create CORS middleware configuration
         from starlette.middleware import Middleware
@@ -193,7 +191,6 @@
         
         # Apply the middleware
         app = MCPPathRedirect(app)
->>>>>>> 578cf319
 
         # Create CORS middleware configuration
         from starlette.middleware import Middleware
